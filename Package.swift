// swift-tools-version:6.1

import PackageDescription

let package = Package(
  name: "ApolloPagination",
  platforms: [
    .iOS(.v15),
    .macOS(.v12),
    .tvOS(.v15),
    .watchOS(.v8),
    .visionOS(.v1),
  ],
  products: [
    .library(name: "ApolloPagination", targets: ["ApolloPagination"]),
  ],
  dependencies: [
    .package(
      url: "https://github.com/apollographql/apollo-ios.git",
<<<<<<< HEAD
      exact: "2.0.0"
=======
      exact: "2.0.0-beta-3"
>>>>>>> 6268414f
    ),
    .package(
      url: "https://github.com/apple/swift-collections",
      .upToNextMajor(from: "1.0.0")
    ),
  ],
  targets: [
    .target(
      name: "ApolloPagination",
      dependencies: [
        .product(name: "Apollo", package: "apollo-ios"),
        .product(name: "ApolloAPI", package: "apollo-ios"),
        .product(name: "OrderedCollections", package: "swift-collections"),
      ],
      swiftSettings: [
        .swiftLanguageMode(.v6)
      ]
    ),
  ],
  swiftLanguageModes: [.v6, .v5]
)<|MERGE_RESOLUTION|>--- conflicted
+++ resolved
@@ -17,11 +17,7 @@
   dependencies: [
     .package(
       url: "https://github.com/apollographql/apollo-ios.git",
-<<<<<<< HEAD
-      exact: "2.0.0"
-=======
-      exact: "2.0.0-beta-3"
->>>>>>> 6268414f
+      .upToNextMajor(from: "2.0.0")
     ),
     .package(
       url: "https://github.com/apple/swift-collections",
