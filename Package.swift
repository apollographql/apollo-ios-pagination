// swift-tools-version: 5.8

import PackageDescription

let package = Package(
  name: "ApolloPagination",
  platforms: [
    .iOS(.v13),
    .macOS(.v10_15),
    .tvOS(.v13),
    .watchOS(.v6)
  ],
  products: [
    .library(name: "ApolloPagination", targets: ["ApolloPagination"]),
  ],
  dependencies: [
    .package(
      url: "https://github.com/apollographql/apollo-ios.git",
      .upToNextMajor(from: "1.2.0")
    ),
  ],
  targets: [
    .target(
      name: "ApolloPagination",
      dependencies: [
        .product(name: "Apollo", package: "apollo-ios"),
        .product(name: "ApolloAPI", package: "apollo-ios"),
      ]
    ),
<<<<<<< HEAD
=======
    .testTarget(
      name: "ApolloPaginationTests",
      dependencies: ["ApolloPagination"]
    ),
>>>>>>> e0127fab
  ]
)<|MERGE_RESOLUTION|>--- conflicted
+++ resolved
@@ -27,12 +27,5 @@
         .product(name: "ApolloAPI", package: "apollo-ios"),
       ]
     ),
-<<<<<<< HEAD
-=======
-    .testTarget(
-      name: "ApolloPaginationTests",
-      dependencies: ["ApolloPagination"]
-    ),
->>>>>>> e0127fab
   ]
 )